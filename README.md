--- conflicted
+++ resolved
@@ -447,111 +447,7 @@
 
   ● Pact Verification › validates the expectations of ProductService
 
-<<<<<<< HEAD
-    WARN: Only the first item will be used to match the items in the array at $['body']
-
-    INFO: Reading pact at pact-workshop-js/provider/pacts/frontendwebsite-productservice.json
-
-
-    Verifying a pact between FrontendWebsite and ProductService
-      Given products exist
-        get all products
-          with GET /products
-
-            returns a response which
-
-              has status code 200
-
-              has a matching body
-
-              includes headers
-
-                "Content-Type" which equals "application/json; charset=utf-8"
-
-
-      Given product with ID 10 exists
-
-        get product with ID 10
-
-
-          with GET /products/10
-            returns a response which
-
-              has status code 200 (FAILED - 1)
-
-              has a matching body (FAILED - 2)
-
-              includes headers
-
-                "Content-Type" which equals "application/json; charset=utf-8" (FAILED - 3)
-
-
-    Failures:
-
-      1) Verifying a pact between FrontendWebsite and ProductService Given product with ID 10 exists get product with ID 10 with GET /products/10 returns a response which has status code 200
-         Failure/Error: expect(response_status).to eql expected_response_status
-
-           expected: 200
-                got: 404
-
-           (compared using eql?)
-
-      2) Verifying a pact between FrontendWebsite and ProductService Given product with ID 10 exists get product with ID 10 with GET /products/10 returns a response which has a matching body
-         Failure/Error: expect(response_body).to match_term expected_response_body, diff_options, example
-
-           Actual: <!DOCTYPE html>
-           <html lang="en">
-           <head>
-           <meta charset="utf-8">
-           <title>Error</title>
-           </head>
-           <body>
-           <pre>Cannot GET /products/10</pre>
-           </body>
-           </html>
-
-
-           Diff
-           --------------------------------------
-           Key: - is expected
-                + is actual
-           Matching keys and values are not shown
-
-           -{
-           -  "id": "10",
-           -  "type": "CREDIT_CARD",
-           -  "name": "28 Degrees"
-           -}
-           +<!DOCTYPE html>
-           +<html lang="en">
-           +<head>
-           +<meta charset="utf-8">
-           +<title>Error</title>
-           +</head>
-           +<body>
-           +<pre>Cannot GET /products/10</pre>
-           +</body>
-           +</html>
-
-
-           Description of differences
-           --------------------------------------
-           * Expected a Hash but got a String ("<!DOCTYPE html>\n<html lang=\"en\">\n<head>\n<meta charset=\"utf-8\">\n<title>Error</title>\n</head>\n<body>\n<pre>Cannot GET /products/10</pre>\n</body>\n</html>\n") at $
-
-      3) Verifying a pact between FrontendWebsite and ProductService Given product with ID 10 exists get product with ID 10 with GET /products/10 returns a response which includes headers "Content-Type" which equals "application/json; charset=utf-8"
-         Failure/Error: expect(header_value).to match_header(name, expected_header_value)
-           Expected header "Content-Type" to equal "application/json; charset=utf-8", but was "text/html; charset=utf-8"
-
-
-    2 interactions, 1 failure
-
-    Failed interactions:
-
-
-    * Get product with id 10 given product with ID 10 exists
-=======
     Verfication failed
->>>>>>> 1cbaa7fc
 
       at node_modules/@pact-foundation/pact-core/src/verifier/nativeVerifier.ts:171:20
 
@@ -628,36 +524,12 @@
 ```
 
 
-<<<<<<< HEAD
-
-=======
->>>>>>> 1cbaa7fc
 Now we run the provider tests again with the updated contract:
 
 Run the command:
 
 ```console
 ❯ npm run test:pact --prefix provider
-<<<<<<< HEAD
-
-[2020-01-14T10:58:34.157Z]  INFO: pact@9.5.0/3498: Verifying provider
-[2020-01-14T10:58:34.161Z]  INFO: pact-node@10.2.2/3498: Verifying Pacts.
-[2020-01-14T10:58:34.162Z]  INFO: pact-node@10.2.2/3498: Verifying Pact Files
- PASS  product/product.pact.test.js
-  Pact Verification
-    ✓ validates the expectations of ProductService (626ms)
-
-Test Suites: 1 passed, 1 total
-Tests:       1 passed, 1 total
-Snapshots:   0 total
-Time:        2.068s
-Ran all test suites.
-[2020-01-14T10:58:34.724Z]  WARN: pact@9.5.0/3498: No state handler found for "products exist", ignorning
-[2020-01-14T10:58:34.755Z]  WARN: pact@9.5.0/3498: No state handler found for "product with ID 10 exists", ignorning
-[2020-01-14T10:58:34.780Z]  INFO: pact-node@10.2.2/3498: Pact Verification succeeded.
-
-=======
->>>>>>> 1cbaa7fc
 
 Verifying a pact between FrontendWebsite and ProductService
 
@@ -771,134 +643,7 @@
 ```console
 ❯ npm run test:pact --prefix provider
 
-<<<<<<< HEAD
-[2020-01-14T11:11:51.390Z]  INFO: pact@9.5.0/3894: Verifying provider
-[2020-01-14T11:11:51.394Z]  INFO: pact-node@10.2.2/3894: Verifying Pacts.
-[2020-01-14T11:11:51.395Z]  INFO: pact-node@10.2.2/3894: Verifying Pact Files
-[2020-01-14T11:11:51.941Z]  WARN: pact@9.5.0/3894: No state handler found for "products exist", ignorning
-[2020-01-14T11:11:51.972Z]  WARN: pact@9.5.0/3894: No state handler found for "no products exist", ignorning
-[2020-01-14T11:11:51.982Z]  WARN: pact@9.5.0/3894: No state handler found for "product with ID 10 exists", ignorning
-[2020-01-14T11:11:51.989Z]  WARN: pact@9.5.0/3894: No state handler found for "product with ID 11 does not exist", ignorning
- FAIL  product/product.pact.test.js
-  Pact Verification
-    ✕ validates the expectations of ProductService (669ms)
-
-  ● Pact Verification › validates the expectations of ProductService
-
-    WARN: Only the first item will be used to match the items in the array at $['body']
-
-    INFO: Reading pact at pact-workshop-js/provider/pacts/frontendwebsite-productservice.json
-
-    Verifying a pact between FrontendWebsite and ProductService
-
-      Given products exist
-        get all products
-          with GET /products
-            returns a response which
-
-              has status code 200
-
-              has a matching body
-
-              includes headers
-
-                "Content-Type" which equals "application/json; charset=utf-8"
-
-      Given no products exist
-
-        get all products
-
-          with GET /products
-
-            returns a response which
-
-              has status code 200
-
-              has a matching body (FAILED - 1)
-
-              includes headers
-
-                "Content-Type" which equals "application/json; charset=utf-8"
-
-      Given product with ID 10 exists
-
-        get product with ID 10
-
-          with GET /product/10
-
-            returns a response which
-
-              has status code 200
-
-              has a matching body
-
-              includes headers
-
-                "Content-Type" which equals "application/json; charset=utf-8"
-
-      Given product with ID 11 does not exist
-
-        get product with ID 11
-
-          with GET /product/11
-
-            returns a response which
-
-              has status code 404 (FAILED - 2)
-
-
-    Failures:
-
-      1) Verifying a pact between FrontendWebsite and ProductService Given no products exist get all products with GET /products returns a response which has a matching body
-         Failure/Error: expect(response_body).to match_term expected_response_body, diff_options, example
-
-           Actual: [{"id":"09","type":"CREDIT_CARD","name":"Gem Visa","version":"v1"},{"id":"10","type":"CREDIT_CARD","name":"28 Degrees","version":"v1"},{"id":"11","type":"PERSONAL_LOAN","name":"MyFlexiPay","version":"v2"}]
-
-           Diff
-           --------------------------------------
-           Key: - is expected
-                + is actual
-           Matching keys and values are not shown
-
-           -[,
-           -
-           +[
-           +  {
-           +    "id": "09",
-           +    "type": "CREDIT_CARD",
-           +    "name": "Gem Visa",
-           +    "version": "v1"
-           +  },
-           +  {
-           +    "id": "10",
-           +    "type": "CREDIT_CARD",
-           +    "name": "28 Degrees",
-           +    "version": "v1"
-           +  },
-           +  {
-           +    "id": "11",
-           +    "type": "PERSONAL_LOAN",
-           +    "name": "MyFlexiPay",
-           +    "version": "v2"
-           +  },
-            ]
-
-           Description of differences
-           --------------------------------------
-           * Actual array is too long and should not contain a Hash at $[0]
-           * Actual array is too long and should not contain a Hash at $[1]
-           * Actual array is too long and should not contain a Hash at $[2]
-
-      2) Verifying a pact between FrontendWebsite and ProductService Given product with ID 11 does not exist get product with ID 11 with GET /product/11 returns a response which has status code 404
-         Failure/Error: expect(response_status).to eql expected_response_status
-
-           expected: 404
-                got: 200
-
-           (compared using eql?)
-=======
 Verifying a pact between FrontendWebsite and ProductService
->>>>>>> 1cbaa7fc
 
   get all products
     returns a response which
