--- conflicted
+++ resolved
@@ -449,76 +449,7 @@
 
     Verfication failed
 
-<<<<<<< HEAD
-
-    Failures:
-
-      1) Verifying a pact between FrontendWebsite and ProductService Given product with ID 10 exists get product with ID 10 with GET /products/10 returns a response which has status code 200
-         Failure/Error: expect(response_status).to eql expected_response_status
-
-           expected: 200
-                got: 404
-
-           (compared using eql?)
-
-      2) Verifying a pact between FrontendWebsite and ProductService Given product with ID 10 exists get product with ID 10 with GET /products/10 returns a response which has a matching body
-         Failure/Error: expect(response_body).to match_term expected_response_body, diff_options, example
-
-           Actual: <!DOCTYPE html>
-           <html lang="en">
-           <head>
-           <meta charset="utf-8">
-           <title>Error</title>
-           </head>
-           <body>
-           <pre>Cannot GET /products/10</pre>
-           </body>
-           </html>
-
-
-           Diff
-           --------------------------------------
-           Key: - is expected
-                + is actual
-           Matching keys and values are not shown
-
-           -{
-           -  "id": "10",
-           -  "type": "CREDIT_CARD",
-           -  "name": "28 Degrees"
-           -}
-           +<!DOCTYPE html>
-           +<html lang="en">
-           +<head>
-           +<meta charset="utf-8">
-           +<title>Error</title>
-           +</head>
-           +<body>
-           +<pre>Cannot GET /products/10</pre>
-           +</body>
-           +</html>
-
-
-           Description of differences
-           --------------------------------------
-           * Expected a Hash but got a String ("<!DOCTYPE html>\n<html lang=\"en\">\n<head>\n<meta charset=\"utf-8\">\n<title>Error</title>\n</head>\n<body>\n<pre>Cannot GET /products/10</pre>\n</body>\n</html>\n") at $
-
-      3) Verifying a pact between FrontendWebsite and ProductService Given product with ID 10 exists get product with ID 10 with GET /products/10 returns a response which includes headers "Content-Type" which equals "application/json; charset=utf-8"
-         Failure/Error: expect(header_value).to match_header(name, expected_header_value)
-           Expected header "Content-Type" to equal "application/json; charset=utf-8", but was "text/html; charset=utf-8"
-
-
-    2 interactions, 1 failure
-
-    Failed interactions:
-
-
-    * Get product with id 10 given product with ID 10 exists
-
-      at ChildProcess.<anonymous> (node_modules/@pact-foundation/pact-node/src/verifier.ts:194:58)
-=======
       at node_modules/@pact-foundation/pact-core/src/verifier/nativeVerifier.ts:171:20
->>>>>>> cfdae58a
 
 Test Suites: 1 failed, 1 total
 Tests:       1 failed, 1 total
