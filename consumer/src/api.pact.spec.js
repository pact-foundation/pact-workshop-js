--- conflicted
+++ resolved
@@ -14,10 +14,7 @@
   logLevel: "warn",
   dir: path.resolve(process.cwd(), "pacts"),
   spec: SpecificationVersion.SPECIFICATION_VERSION_V2,
-<<<<<<< HEAD
-=======
   host: "127.0.0.1"
->>>>>>> 35324947
 });
 
 describe("API Pact test", () => {
@@ -112,11 +109,7 @@
           "Request failed with status code 401"
         );
       });
-<<<<<<< HEAD
-    });
-=======
     });    
->>>>>>> 35324947
   });
 
   describe("getting one product", () => {
@@ -129,11 +122,7 @@
           method: "GET",
           path: "/product/10",
           headers: {
-<<<<<<< HEAD
-            Authorization: like("Bearer 2019-01-14T11:34:18.045Z"),
-=======
             Authorization: like("Bearer 2022-01-14T11:34:18.045Z"),
->>>>>>> 35324947
           },
         },
         willRespondWith: {
