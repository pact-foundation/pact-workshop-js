--- conflicted
+++ resolved
@@ -13,15 +13,6 @@
 });
 
 describe("API Pact test", () => {
-<<<<<<< HEAD
-
-
-    beforeAll(() => provider.setup());
-    afterEach(() => provider.verify());
-    afterAll(() => provider.finalize());
-
-=======
->>>>>>> cfdae58a
     describe("getting all products", () => {
         test("products exists", async () => {
 
