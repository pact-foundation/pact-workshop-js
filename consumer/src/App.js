import React from 'react';
import {Link} from 'react-router-dom';
import 'spectre.css/dist/spectre.min.css';
import 'spectre.css/dist/spectre-icons.min.css';
import 'spectre.css/dist/spectre-exp.min.css';
import Heading from "./Heading";
import Layout from "./Layout";
import API from "./api";
import PropTypes from 'prop-types';

const productPropTypes = {
    product: PropTypes.shape({
        id: PropTypes.string.isRequired,
        name: PropTypes.string.isRequired,
        type: PropTypes.string.isRequired,
    }).isRequired
};

function ProductTableRow(props) {
    return (
        <tr>
            <td>{props.product.name}</td>
            <td>{props.product.type}</td>
            <td>
                <Link className="btn btn-link" to={{
                    pathname: "/products/" + props.product.id,
                    state: {
                        product: props.product
                    }
                }}>See more!</Link>
            </td>
        </tr>
    );
}
ProductTableRow.propTypes = productPropTypes;

function ProductTable(props) {
    const products = props.products.map(p => (
        <ProductTableRow key={p.id} product={p}/>
    ));
    return (
        <table className="table table-striped table-hover">
            <thead>
            <tr>
                <th>Name</th>
                <th>Type</th>
                <th/>
            </tr>
            </thead>
            <tbody>
            {products}
            </tbody>
        </table>
    );
}

ProductTable.propTypes = {
    products: PropTypes.arrayOf(productPropTypes.product)
};

class App extends React.Component {
    constructor(props) {
        super(props);

        this.state = {
            loading: true,
            searchText: '',
            products: [],
            visibleProducts: []
        };
        this.onSearchTextChange = this.onSearchTextChange.bind(this);
    }

    componentDidMount() {
        API.getAllProducts()
            .then(r => {
                this.setState({
                    loading: false,
                    products: r
                });
                this.determineVisibleProducts();
            })
            .catch(() => {
<<<<<<< HEAD
=======
                history.pushState({error:"products could not be found"},"productsError")
>>>>>>> 35324947
                this.setState({error: true})
            });
    }

    determineVisibleProducts() {
        const findProducts = (search) => {
            search = search.toLowerCase();
            return this.state.products.filter(p =>
                p.id.toLowerCase().includes(search)
                || p.name.toLowerCase().includes(search)
                || p.type.toLowerCase().includes(search)
            )
        };
        this.setState((s) => {
            return {
                visibleProducts: s.searchText ? findProducts(s.searchText) : s.products
            }
        });
    }

    onSearchTextChange(e) {
        this.setState({
            searchText: e.target.value
        });
        this.determineVisibleProducts()
    }

    render() {
        if (this.state.error) {
            throw Error("unable to fetch product data")
        }

        return (
            <Layout>
                <Heading text="Products" href="/"/>
                <div className="form-group col-2">
                    <label className="form-label" htmlFor="input-product-search">Search</label>
                    <input id="input-product-search" className="form-input" type="text"
                           value={this.state.searchText} onChange={this.onSearchTextChange}/>
                </div>
                {
                    this.state.loading ?
                        <div className="loading loading-lg centered"/> :
                        <ProductTable products={this.state.visibleProducts}/>
                }
            </Layout>
        );
    }
}

App.propTypes = {
    history: PropTypes.shape({
            push: PropTypes.func.isRequired
        }
    ).isRequired
};

export default App;<|MERGE_RESOLUTION|>--- conflicted
+++ resolved
@@ -81,10 +81,7 @@
                 this.determineVisibleProducts();
             })
             .catch(() => {
-<<<<<<< HEAD
-=======
                 history.pushState({error:"products could not be found"},"productsError")
->>>>>>> 35324947
                 this.setState({error: true})
             });
     }
