--- conflicted
+++ resolved
@@ -3,23 +3,6 @@
   "version": "0.1.0",
   "private": true,
   "dependencies": {
-<<<<<<< HEAD
-    "react": "^18.2.0",
-    "react-dom": "^18.2.0",
-    "react-router": "^6.3.0",
-    "react-router-dom": "^6.3.0",
-    "react-scripts": "5.0.1",
-    "spectre.css": "^0.5.8",
-    "web-vitals": "^2.1.4"
-  },
-  "devDependencies": {
-    "@pact-foundation/pact": "^10.0.0",
-    "@testing-library/jest-dom": "^5.16.4",
-    "@testing-library/react": "^13.3.0",
-    "@testing-library/user-event": "^13.5.0",
-    "nock": "^11.7.2",
-    "rimraf": "^3.0.2"
-=======
     "axios": "^0.27.2",
     "react": "18.2.0",
     "react-dom": "18.2.0",
@@ -39,18 +22,10 @@
     "cross-env": "7.0.3",
     "@babel/plugin-proposal-private-property-in-object": "7.21.11",
     "absolute-version": "^1.0.1"
->>>>>>> 35324947
   },
   "scripts": {
     "start": "react-scripts start",
     "build": "react-scripts build",
-<<<<<<< HEAD
-    "test": "react-scripts test",
-    "eject": "react-scripts eject",
-    "pretest:pact": "rimraf pacts/*.json",
-    "test:pact": "CI=true react-scripts test --testTimeout=30000 pact.spec.js",
-    "pact:publish": "pact-broker publish ./pacts --consumer-app-version=\"$(npx @pact-foundation/absolute-version)\" --auto-detect-version-properties"
-=======
     "test": "cross-env CI=true react-scripts test",
     "eject": "react-scripts eject",
     "pretest:pact": "rimraf pacts/*.json",
@@ -58,7 +33,6 @@
     "test:unit": "cross-env CI=true react-scripts test api.spec.js",
     "pact:publish": "pact-broker publish ./pacts --consumer-app-version=\"1.0.1\" --auto-detect-version-properties --broker-base-url=http://127.0.0.1:8000 --broker-username pact_workshop --broker-password pact_workshop",
     "pact:publish2": "pact-broker publish ./pacts --consumer-app-version=\"$(./node_modules/.bin/absolute-version-from-git-tag)\" --auto-detect-version-properties --broker-base-url=http://localhost:8000 --broker-username pact_workshop --broker-password pact_workshop"
->>>>>>> 35324947
   },
   "eslintConfig": {
     "extends": [
