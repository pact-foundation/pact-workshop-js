--- conflicted
+++ resolved
@@ -17,30 +17,7 @@
             providerVersion: "1.0.0",
             pactUrls: [
                 path.resolve(__dirname, '../../consumer/pacts/frontendwebsite-productservice.json')
-<<<<<<< HEAD
-            ],
-            stateHandlers: {
-                "product with ID 10 exists": () => {
-                    controller.repository.products = new Map([
-                        ["10", new Product("10", "CREDIT_CARD", "28 Degrees", "v1")]
-                    ]);
-                },
-                "products exist": () => {
-                    controller.repository.products = new Map([
-                        ["09", new Product("09", "CREDIT_CARD", "Gem Visa", "v1")],
-                        ["10", new Product("10", "CREDIT_CARD", "28 Degrees", "v1")]
-                    ]);
-                },
-                "no products exist": () => {
-                    controller.repository.products = new Map();
-                },
-                "product with ID 11 does not exist": () => {
-                    controller.repository.products = new Map();
-                },
-            }
-=======
             ]
->>>>>>> 1cbaa7fc
         };
 
         return new Verifier(opts).verifyProvider().then(output => {
