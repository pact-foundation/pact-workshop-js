--- conflicted
+++ resolved
@@ -5,21 +5,16 @@
   "main": "app.js",
   "scripts": {
     "start": "node server.js",
-    "test": "npx jest",
-    "test:pact": "npx jest --testMatch \"**/*.pact.test.js\""
+    "test": "npx jest"
   },
   "dependencies": {
     "cors": "^2.8.5",
     "express": "^4.17.1"
   },
   "devDependencies": {
-<<<<<<< HEAD
-    "@pact-foundation/pact": "^9.6.0",
-    "@types/jest": "^24.0.23",
-=======
     "eslint": "^6.8.0",
->>>>>>> ed91548f
-    "jest": "^24.9.0"
+    "jest": "^24.9.0",
+    "@pact-foundation/pact": "^9.6.0"
   },
   "license": "ISC"
 }